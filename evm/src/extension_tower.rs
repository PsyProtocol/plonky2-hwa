<<<<<<< HEAD
=======
use std::fmt::Debug;
>>>>>>> ae21ef8f
use std::ops::{Add, Div, Mul, Neg, Sub};

use ethereum_types::{U256, U512};
use rand::distributions::{Distribution, Standard};
use rand::Rng;

pub trait FieldExt:
    Copy
    + std::fmt::Debug
    + std::cmp::PartialEq
    + std::ops::Add<Output = Self>
    + std::ops::Neg<Output = Self>
    + std::ops::Sub<Output = Self>
    + std::ops::Mul<Output = Self>
    + std::ops::Div<Output = Self>
{
    const ZERO: Self;
    const UNIT: Self;
    fn new(val: usize) -> Self;
    fn inv(self) -> Self;
}

pub const BN_BASE: U256 = U256([
    0x3c208c16d87cfd47,
    0x97816a916871ca8d,
    0xb85045b68181585d,
    0x30644e72e131a029,
]);

#[derive(Debug, Copy, Clone, PartialEq)]
pub struct BN254 {
    pub val: U256,
}

impl Distribution<BN254> for Standard {
    fn sample<R: Rng + ?Sized>(&self, rng: &mut R) -> BN254 {
        let xs = rng.gen::<[u64; 4]>();
        BN254 {
            val: U256(xs) % BN_BASE,
        }
    }
}

impl Add for BN254 {
    type Output = Self;

    fn add(self, other: Self) -> Self {
        BN254 {
            val: (self.val + other.val) % BN_BASE,
        }
    }
}

impl Neg for BN254 {
    type Output = Self;

    fn neg(self) -> Self::Output {
        BN254 {
            val: (BN_BASE - self.val) % BN_BASE,
        }
    }
}

impl Sub for BN254 {
    type Output = Self;

    fn sub(self, other: Self) -> Self {
        BN254 {
            val: (BN_BASE + self.val - other.val) % BN_BASE,
        }
    }
}

#[allow(clippy::suspicious_arithmetic_impl)]
impl Mul for BN254 {
    type Output = Self;

    fn mul(self, other: Self) -> Self {
        BN254 {
            val: U256::try_from((self.val).full_mul(other.val) % BN_BASE).unwrap(),
        }
    }
}

impl FieldExt for BN254 {
    const ZERO: Self = BN254 { val: U256::zero() };
    const UNIT: Self = BN254 { val: U256::one() };
    fn new(val: usize) -> BN254 {
        BN254 {
            val: U256::from(val),
        }
    }
    fn inv(self) -> BN254 {
        let exp = BN_BASE - 2;
        let mut current = self;
        let mut product = BN254 { val: U256::one() };
        for j in 0..256 {
            if exp.bit(j) {
                product = product * current;
            }
            current = current * current;
        }
        product
    }
}

#[allow(clippy::suspicious_arithmetic_impl)]
impl Div for BN254 {
    type Output = Self;

    fn div(self, rhs: Self) -> Self::Output {
        self * rhs.inv()
    }
}

pub const BLS_BASE: U512 = U512([
    0xb9feffffffffaaab,
    0x1eabfffeb153ffff,
    0x6730d2a0f6b0f624,
    0x64774b84f38512bf,
    0x4b1ba7b6434bacd7,
    0x1a0111ea397fe69a,
    0x0,
    0x0,
]);

#[derive(Debug, Copy, Clone, PartialEq)]
pub struct BLS381 {
    pub val: U512,
}

impl BLS381 {
    pub fn lo(self) -> U256 {
        U256(self.val.0[..4].try_into().unwrap())
    }

    pub fn hi(self) -> U256 {
        U256(self.val.0[4..].try_into().unwrap())
    }
}

impl Distribution<BLS381> for Standard {
    fn sample<R: Rng + ?Sized>(&self, rng: &mut R) -> BLS381 {
        let xs = rng.gen::<[u64; 8]>();
        BLS381 {
            val: U512(xs) % BLS_BASE,
        }
    }
}

impl Add for BLS381 {
    type Output = Self;

    fn add(self, other: Self) -> Self {
        BLS381 {
            val: (self.val + other.val) % BLS_BASE,
        }
    }
}

impl Neg for BLS381 {
    type Output = Self;

    fn neg(self) -> Self::Output {
        BLS381 {
            val: (BLS_BASE - self.val) % BLS_BASE,
        }
    }
}

impl Sub for BLS381 {
    type Output = Self;

    fn sub(self, other: Self) -> Self {
        BLS381 {
            val: (BLS_BASE + self.val - other.val) % BLS_BASE,
        }
    }
}

impl BLS381 {
    fn lsh_128(self) -> BLS381 {
        let b128: U512 = U512([0, 0, 1, 0, 0, 0, 0, 0]);
        // since BLS_BASE < 2^384, multiplying by 2^128 doesn't overflow the U512
        BLS381 {
            val: self.val.saturating_mul(b128) % BLS_BASE,
        }
    }

    fn lsh_256(self) -> BLS381 {
        self.lsh_128().lsh_128()
    }

    fn lsh_512(self) -> BLS381 {
        self.lsh_256().lsh_256()
    }
}

#[allow(clippy::suspicious_arithmetic_impl)]
impl Mul for BLS381 {
    type Output = Self;

    fn mul(self, other: Self) -> Self {
        // x1, y1 are at most ((q-1) // 2^256) < 2^125
        let x0 = U512::from(self.lo());
        let x1 = U512::from(self.hi());
        let y0 = U512::from(other.lo());
        let y1 = U512::from(other.hi());

        let z00 = BLS381 {
            val: x0.saturating_mul(y0) % BLS_BASE,
        };
        let z01 = BLS381 {
            val: x0.saturating_mul(y1),
        };
        let z10 = BLS381 {
            val: x1.saturating_mul(y0),
        };
        let z11 = BLS381 {
            val: x1.saturating_mul(y1),
        };

        z00 + (z01 + z10).lsh_256() + z11.lsh_512()
    }
}

impl FieldExt for BLS381 {
    const ZERO: Self = BLS381 { val: U512::zero() };
    const UNIT: Self = BLS381 { val: U512::one() };
    fn new(val: usize) -> BLS381 {
        BLS381 {
            val: U512::from(val),
        }
    }
    fn inv(self) -> BLS381 {
        let exp = BLS_BASE - 2;
        let mut current = self;
        let mut product = BLS381 { val: U512::one() };

        for j in 0..512 {
            if exp.bit(j) {
                product = product * current;
            }
            current = current * current;
        }
        product
    }
}

#[allow(clippy::suspicious_arithmetic_impl)]
impl Div for BLS381 {
    type Output = Self;

    fn div(self, rhs: Self) -> Self::Output {
        self * rhs.inv()
    }
}

/// The degree 2 field extension Fp2 is given by adjoining i, the square root of -1, to BN254
/// The arithmetic in this extension is standard complex arithmetic
#[derive(Debug, Copy, Clone, PartialEq)]
pub struct Fp2<T>
where
    T: FieldExt,
{
    pub re: T,
    pub im: T,
}

impl<T> Distribution<Fp2<T>> for Standard
where
    T: FieldExt,
    Standard: Distribution<T>,
{
    fn sample<R: Rng + ?Sized>(&self, rng: &mut R) -> Fp2<T> {
        let (re, im) = rng.gen::<(T, T)>();
        Fp2 { re, im }
    }
}

impl<T: FieldExt> Add for Fp2<T> {
    type Output = Self;

    fn add(self, other: Self) -> Self {
        Fp2 {
            re: self.re + other.re,
            im: self.im + other.im,
        }
    }
}

impl<T: FieldExt> Neg for Fp2<T> {
    type Output = Self;

    fn neg(self) -> Self::Output {
        Fp2 {
            re: -self.re,
            im: -self.im,
        }
    }
}

impl<T: FieldExt> Sub for Fp2<T> {
    type Output = Self;

    fn sub(self, other: Self) -> Self {
        Fp2 {
            re: self.re - other.re,
            im: self.im - other.im,
        }
    }
}

impl<T: FieldExt> Mul for Fp2<T> {
    type Output = Self;

    fn mul(self, other: Self) -> Self {
        Fp2 {
            re: self.re * other.re - self.im * other.im,
            im: self.re * other.im + self.im * other.re,
        }
    }
}

/// This function scalar multiplies an Fp2 by an Fp
impl<T: FieldExt> Mul<T> for Fp2<T> {
    type Output = Fp2<T>;

    fn mul(self, other: T) -> Self {
        Fp2 {
            re: other * self.re,
            im: other * self.im,
        }
    }
}

impl<T: FieldExt> Fp2<T> {
    /// Return the complex conjugate z' of z: Fp2
    /// This also happens to be the frobenius map
    ///     z -> z^p
    /// since p == 3 mod 4 and hence
    ///     i^p = i^(4k) * i^3 = 1*(-i) = -i
    fn conj(self) -> Self {
        Fp2 {
            re: self.re,
            im: -self.im,
        }
    }

    // Return the magnitude squared of a complex number
    fn norm_sq(self) -> T {
        self.re * self.re + self.im * self.im
    }
}

impl<T: FieldExt> FieldExt for Fp2<T> {
    const ZERO: Fp2<T> = Fp2 {
        re: T::ZERO,
        im: T::ZERO,
    };

    const UNIT: Fp2<T> = Fp2 {
        re: T::UNIT,
        im: T::ZERO,
    };

    fn new(val: usize) -> Fp2<T> {
        Fp2 {
            re: T::new(val),
            im: T::ZERO,
        }
    }

    /// The inverse of z is given by z'/||z||^2 since ||z||^2 = zz'
    fn inv(self) -> Fp2<T> {
        let norm_sq = self.norm_sq();
        self.conj() * norm_sq.inv()
    }
}

#[allow(clippy::suspicious_arithmetic_impl)]
impl<T: FieldExt> Div for Fp2<T> {
    type Output = Self;

    fn div(self, rhs: Self) -> Self::Output {
        self * rhs.inv()
    }
}

/// This trait defines the method which multiplies
/// by the Fp2 element t^3 whose cube root we will
/// adjoin in the subsequent cubic extension.
/// For BN254 this is 9+i, and for BLS381 it is 1+i.
/// It also defines the relevant FROB constants,
/// given by t^(p^n) and t^(p^2n) for various n,
/// used to compute the frobenius operations.
pub trait Adj: Sized {
    fn mul_adj(self) -> Self;
    const FROB_T: [[Self; 6]; 2];
    const FROB_Z: [Self; 12];
}

impl Adj for Fp2<BN254> {
    fn mul_adj(self) -> Self {
        let nine = BN254::new(9);
        Fp2 {
            re: nine * self.re - self.im,
            im: self.re + nine * self.im,
        }
    }

    const FROB_T: [[Fp2<BN254>; 6]; 2] = [
        [
            Fp2 {
                re: BN254 { val: U256::one() },
                im: BN254 { val: U256::zero() },
            },
            Fp2 {
                re: BN254 {
                    val: U256([
                        0x99e39557176f553d,
                        0xb78cc310c2c3330c,
                        0x4c0bec3cf559b143,
                        0x2fb347984f7911f7,
                    ]),
                },
                im: BN254 {
                    val: U256([
                        0x1665d51c640fcba2,
                        0x32ae2a1d0b7c9dce,
                        0x4ba4cc8bd75a0794,
                        0x16c9e55061ebae20,
                    ]),
                },
            },
            Fp2 {
                re: BN254 {
                    val: U256([
                        0xe4bd44e5607cfd48,
                        0xc28f069fbb966e3d,
                        0x5e6dd9e7e0acccb0,
                        0x30644e72e131a029,
                    ]),
                },
                im: BN254 { val: U256::zero() },
            },
            Fp2 {
                re: BN254 {
                    val: U256([
                        0x7b746ee87bdcfb6d,
                        0x805ffd3d5d6942d3,
                        0xbaff1c77959f25ac,
                        0x0856e078b755ef0a,
                    ]),
                },
                im: BN254 {
                    val: U256([
                        0x380cab2baaa586de,
                        0x0fdf31bf98ff2631,
                        0xa9f30e6dec26094f,
                        0x04f1de41b3d1766f,
                    ]),
                },
            },
            Fp2 {
                re: BN254 {
                    val: U256([
                        0x5763473177fffffe,
                        0xd4f263f1acdb5c4f,
                        0x59e26bcea0d48bac,
                        0x0,
                    ]),
                },
                im: BN254 { val: U256::zero() },
            },
            Fp2 {
                re: BN254 {
                    val: U256([
                        0x62e913ee1dada9e4,
                        0xf71614d4b0b71f3a,
                        0x699582b87809d9ca,
                        0x28be74d4bb943f51,
                    ]),
                },
                im: BN254 {
                    val: U256([
                        0xedae0bcec9c7aac7,
                        0x54f40eb4c3f6068d,
                        0xc2b86abcbe01477a,
                        0x14a88ae0cb747b99,
                    ]),
                },
            },
        ],
        [
            Fp2 {
                re: BN254 { val: U256::one() },
                im: BN254 { val: U256::zero() },
            },
            Fp2 {
                re: {
                    BN254 {
                        val: U256([
                            0x848a1f55921ea762,
                            0xd33365f7be94ec72,
                            0x80f3c0b75a181e84,
                            0x05b54f5e64eea801,
                        ]),
                    }
                },
                im: {
                    BN254 {
                        val: U256([
                            0xc13b4711cd2b8126,
                            0x3685d2ea1bdec763,
                            0x9f3a80b03b0b1c92,
                            0x2c145edbe7fd8aee,
                        ]),
                    }
                },
            },
            Fp2 {
                re: {
                    BN254 {
                        val: U256([
                            0x5763473177fffffe,
                            0xd4f263f1acdb5c4f,
                            0x59e26bcea0d48bac,
                            0x0,
                        ]),
                    }
                },
                im: { BN254 { val: U256::zero() } },
            },
            Fp2 {
                re: {
                    BN254 {
                        val: U256([
                            0x0e1a92bc3ccbf066,
                            0xe633094575b06bcb,
                            0x19bee0f7b5b2444e,
                            0xbc58c6611c08dab,
                        ]),
                    }
                },
                im: {
                    BN254 {
                        val: U256([
                            0x5fe3ed9d730c239f,
                            0xa44a9e08737f96e5,
                            0xfeb0f6ef0cd21d04,
                            0x23d5e999e1910a12,
                        ]),
                    }
                },
            },
            Fp2 {
                re: {
                    BN254 {
                        val: U256([
                            0xe4bd44e5607cfd48,
                            0xc28f069fbb966e3d,
                            0x5e6dd9e7e0acccb0,
                            0x30644e72e131a029,
                        ]),
                    }
                },
                im: { BN254 { val: U256::zero() } },
            },
            Fp2 {
                re: {
                    BN254 {
                        val: U256([
                            0xa97bda050992657f,
                            0xde1afb54342c724f,
                            0x1d9da40771b6f589,
                            0x1ee972ae6a826a7d,
                        ]),
                    }
                },
                im: {
                    BN254 {
                        val: U256([
                            0x5721e37e70c255c9,
                            0x54326430418536d1,
                            0xd2b513cdbb257724,
                            0x10de546ff8d4ab51,
                        ]),
                    }
                },
            },
        ],
    ];

    const FROB_Z: [Fp2<BN254>; 12] = [
        Fp2 {
            re: { BN254 { val: U256::one() } },
            im: { BN254 { val: U256::zero() } },
        },
        Fp2 {
            re: {
                BN254 {
                    val: U256([
                        0xd60b35dadcc9e470,
                        0x5c521e08292f2176,
                        0xe8b99fdd76e68b60,
                        0x1284b71c2865a7df,
                    ]),
                }
            },
            im: {
                BN254 {
                    val: U256([
                        0xca5cf05f80f362ac,
                        0x747992778eeec7e5,
                        0xa6327cfe12150b8e,
                        0x246996f3b4fae7e6,
                    ]),
                }
            },
        },
        Fp2 {
            re: {
                BN254 {
                    val: U256([
                        0xe4bd44e5607cfd49,
                        0xc28f069fbb966e3d,
                        0x5e6dd9e7e0acccb0,
                        0x30644e72e131a029,
                    ]),
                }
            },
            im: { BN254 { val: U256::zero() } },
        },
        Fp2 {
            re: {
                BN254 {
                    val: U256([
                        0xe86f7d391ed4a67f,
                        0x894cb38dbe55d24a,
                        0xefe9608cd0acaa90,
                        0x19dc81cfcc82e4bb,
                    ]),
                }
            },
            im: {
                BN254 {
                    val: U256([
                        0x7694aa2bf4c0c101,
                        0x7f03a5e397d439ec,
                        0x06cbeee33576139d,
                        0xabf8b60be77d73,
                    ]),
                }
            },
        },
        Fp2 {
            re: {
                BN254 {
                    val: U256([
                        0xe4bd44e5607cfd48,
                        0xc28f069fbb966e3d,
                        0x5e6dd9e7e0acccb0,
                        0x30644e72e131a029,
                    ]),
                }
            },
            im: { BN254 { val: U256::zero() } },
        },
        Fp2 {
            re: {
                BN254 {
                    val: U256([
                        0x1264475e420ac20f,
                        0x2cfa95859526b0d4,
                        0x072fc0af59c61f30,
                        0x757cab3a41d3cdc,
                    ]),
                }
            },
            im: {
                BN254 {
                    val: U256([
                        0xe85845e34c4a5b9c,
                        0xa20b7dfd71573c93,
                        0x18e9b79ba4e2606c,
                        0xca6b035381e35b6,
                    ]),
                }
            },
        },
        Fp2 {
            re: {
                BN254 {
                    val: U256([
                        0x3c208c16d87cfd46,
                        0x97816a916871ca8d,
                        0xb85045b68181585d,
                        0x30644e72e131a029,
                    ]),
                }
            },
            im: { BN254 { val: U256::zero() } },
        },
        Fp2 {
            re: {
                BN254 {
                    val: U256([
                        0x6615563bfbb318d7,
                        0x3b2f4c893f42a916,
                        0xcf96a5d90a9accfd,
                        0x1ddf9756b8cbf849,
                    ]),
                }
            },
            im: {
                BN254 {
                    val: U256([
                        0x71c39bb757899a9b,
                        0x2307d819d98302a7,
                        0x121dc8b86f6c4ccf,
                        0x0bfab77f2c36b843,
                    ]),
                }
            },
        },
        Fp2 {
            re: {
                BN254 {
                    val: U256([
                        0x5763473177fffffe,
                        0xd4f263f1acdb5c4f,
                        0x59e26bcea0d48bac,
                        0x0,
                    ]),
                }
            },
            im: { BN254 { val: U256::zero() } },
        },
        Fp2 {
            re: {
                BN254 {
                    val: U256([
                        0x53b10eddb9a856c8,
                        0x0e34b703aa1bf842,
                        0xc866e529b0d4adcd,
                        0x1687cca314aebb6d,
                    ]),
                }
            },
            im: {
                BN254 {
                    val: U256([
                        0xc58be1eae3bc3c46,
                        0x187dc4add09d90a0,
                        0xb18456d34c0b44c0,
                        0x2fb855bcd54a22b6,
                    ]),
                }
            },
        },
        Fp2 {
            re: {
                BN254 {
                    val: U256([
                        0x5763473177ffffff,
                        0xd4f263f1acdb5c4f,
                        0x59e26bcea0d48bac,
                        0x0,
                    ]),
                }
            },
            im: { BN254 { val: U256::zero() } },
        },
        Fp2 {
            re: {
                BN254 {
                    val: U256([
                        0x29bc44b896723b38,
                        0x6a86d50bd34b19b9,
                        0xb120850727bb392d,
                        0x290c83bf3d14634d,
                    ]),
                }
            },
            im: {
                BN254 {
                    val: U256([
                        0x53c846338c32a1ab,
                        0xf575ec93f71a8df9,
                        0x9f668e1adc9ef7f0,
                        0x23bd9e3da9136a73,
                    ]),
                }
            },
        },
    ];
}

impl Adj for Fp2<BLS381> {
    fn mul_adj(self) -> Self {
        Fp2 {
            re: self.re - self.im,
            im: self.re + self.im,
        }
    }
    const FROB_T: [[Fp2<BLS381>; 6]; 2] = [[Fp2::<BLS381>::ZERO; 6]; 2];
    const FROB_Z: [Fp2<BLS381>; 12] = [Fp2::<BLS381>::ZERO; 12];
}

/// The degree 3 field extension Fp6 over Fp2 is given by adjoining t, where t^3 = 1 + i
/// Fp6 has basis 1, t, t^2 over Fp2
#[derive(Debug, Copy, Clone, PartialEq)]
pub struct Fp6<T>
where
    T: FieldExt,
    Fp2<T>: Adj,
{
    pub t0: Fp2<T>,
    pub t1: Fp2<T>,
    pub t2: Fp2<T>,
}

impl<T> Distribution<Fp6<T>> for Standard
where
    T: FieldExt,
    Fp2<T>: Adj,
    Standard: Distribution<T>,
{
    fn sample<R: Rng + ?Sized>(&self, rng: &mut R) -> Fp6<T> {
        let (t0, t1, t2) = rng.gen::<(Fp2<T>, Fp2<T>, Fp2<T>)>();
        Fp6 { t0, t1, t2 }
    }
}

impl<T> Add for Fp6<T>
where
    T: FieldExt,
    Fp2<T>: Adj,
{
    type Output = Self;

    fn add(self, other: Self) -> Self {
        Fp6 {
            t0: self.t0 + other.t0,
            t1: self.t1 + other.t1,
            t2: self.t2 + other.t2,
        }
    }
}

impl<T> Neg for Fp6<T>
where
    T: FieldExt,
    Fp2<T>: Adj,
{
    type Output = Self;

    fn neg(self) -> Self::Output {
        Fp6 {
            t0: -self.t0,
            t1: -self.t1,
            t2: -self.t2,
        }
    }
}

impl<T> Sub for Fp6<T>
where
    T: FieldExt,
    Fp2<T>: Adj,
{
    type Output = Self;

    fn sub(self, other: Self) -> Self {
        Fp6 {
            t0: self.t0 - other.t0,
            t1: self.t1 - other.t1,
            t2: self.t2 - other.t2,
        }
    }
}

impl<T> Mul for Fp6<T>
where
    T: FieldExt,
    Fp2<T>: Adj,
{
    type Output = Self;

    fn mul(self, other: Self) -> Self {
        Fp6 {
            t0: self.t0 * other.t0 + (self.t1 * other.t2 + self.t2 * other.t1).mul_adj(),
            t1: self.t0 * other.t1 + self.t1 * other.t0 + (self.t2 * other.t2).mul_adj(),
            t2: self.t0 * other.t2 + self.t1 * other.t1 + self.t2 * other.t0,
        }
    }
}

/// This function scalar multiplies an Fp6 by an Fp2
impl<T> Mul<Fp2<T>> for Fp6<T>
where
    T: FieldExt,
    Fp2<T>: Adj,
{
    type Output = Fp6<T>;

    fn mul(self, other: Fp2<T>) -> Self {
        Fp6 {
            t0: other * self.t0,
            t1: other * self.t1,
            t2: other * self.t2,
        }
    }
}

impl<T> Fp6<T>
where
    T: FieldExt,
    Fp2<T>: Adj,
{
    /// This function multiplies an Fp6 element by t, and hence shifts the bases,
    /// where the t^2 coefficient picks up a factor of 1+i as the 1 coefficient of the output
    fn sh(self) -> Fp6<T> {
        Fp6 {
            t0: self.t2.mul_adj(),
            t1: self.t0,
            t2: self.t1,
        }
    }
}

impl<T> Fp6<T>
where
    T: FieldExt,
    Fp2<T>: Adj,
{
    /// The nth frobenius endomorphism of a p^q field is given by mapping
    ///     x to x^(p^n)
    /// which sends a + bt + ct^2: Fp6 to
    ///     a^(p^n) + b^(p^n) * t^(p^n) + c^(p^n) * t^(2p^n)
    /// The Fp2 coefficients are determined by the comment in the conj method,
    /// while the values of
    ///     t^(p^n) and t^(2p^n)
    /// are precomputed in the constant arrays FROB_T1 and FROB_T2
    pub fn frob(self, n: usize) -> Fp6<T> {
        let n = n % 6;
        let frob_t1 = Fp2::<T>::FROB_T[0][n];
        let frob_t2 = Fp2::<T>::FROB_T[1][n];

        if n % 2 != 0 {
            Fp6 {
                t0: self.t0.conj(),
                t1: frob_t1 * self.t1.conj(),
                t2: frob_t2 * self.t2.conj(),
            }
        } else {
            Fp6 {
                t0: self.t0,
                t1: frob_t1 * self.t1,
                t2: frob_t2 * self.t2,
            }
        }
    }
}

impl<T> FieldExt for Fp6<T>
where
    T: FieldExt,
    Fp2<T>: Adj,
{
    const ZERO: Fp6<T> = Fp6 {
        t0: Fp2::<T>::ZERO,
        t1: Fp2::<T>::ZERO,
        t2: Fp2::<T>::ZERO,
    };

    const UNIT: Fp6<T> = Fp6 {
        t0: Fp2::<T>::UNIT,
        t1: Fp2::<T>::ZERO,
        t2: Fp2::<T>::ZERO,
    };

    fn new(val: usize) -> Fp6<T> {
        Fp6 {
            t0: Fp2::<T>::new(val),
            t1: Fp2::<T>::ZERO,
            t2: Fp2::<T>::ZERO,
        }
    }

    /// Let x_n = x^(p^n) and note that
    ///     x_0 = x^(p^0) = x^1 = x
    ///     (x_n)_m = (x^(p^n))^(p^m) = x^(p^n * p^m) = x^(p^(n+m)) = x_{n+m}
    /// By Galois Theory, given x: Fp6, the product
    ///     phi = x_0 * x_1 * x_2 * x_3 * x_4 * x_5
    /// lands in BN254, and hence the inverse of x is given by
    ///     (x_1 * x_2 * x_3 * x_4 * x_5) / phi
    /// We can save compute by rearranging the numerator:
    ///     (x_1 * x_3) * x_5 * (x_1 * x_3)_1
    /// By Galois theory, the following are in Fp2 and are complex conjugates
    ///     x_1 * x_3 * x_5,  x_0 * x_2 * x_4
    /// and therefore
    ///     phi = ||x_1 * x_3 * x_5||^2
    /// and hence the inverse is given by
    ///     ([x_1 * x_3] * x_5) * [x_1 * x_3]_1 / ||[x_1 * x_3] * x_5||^2
    fn inv(self) -> Fp6<T> {
        let prod_13 = self.frob(1) * self.frob(3);
        let prod_135 = (prod_13 * self.frob(5)).t0;
        let phi = prod_135.norm_sq();
        let prod_odds_over_phi = prod_135 * phi.inv();
        let prod_24 = prod_13.frob(1);
        prod_24 * prod_odds_over_phi
    }
}

#[allow(clippy::suspicious_arithmetic_impl)]
impl<T> Div for Fp6<T>
where
    T: FieldExt,
    Fp2<T>: Adj,
{
    type Output = Self;

    fn div(self, rhs: Self) -> Self::Output {
        self * rhs.inv()
    }
}

/// The degree 2 field extension Fp12 over Fp6 is given by
/// adjoining z, where z^2 = t. It thus has basis 1, z over Fp6
#[derive(Debug, Copy, Clone, PartialEq)]
pub struct Fp12<T>
where
    T: FieldExt,
    Fp2<T>: Adj,
{
    pub z0: Fp6<T>,
    pub z1: Fp6<T>,
}

impl<T> FieldExt for Fp12<T>
where
    T: FieldExt,
    Fp2<T>: Adj,
{
    const ZERO: Fp12<T> = Fp12 {
        z0: Fp6::<T>::ZERO,
        z1: Fp6::<T>::ZERO,
    };

    const UNIT: Fp12<T> = Fp12 {
        z0: Fp6::<T>::UNIT,
        z1: Fp6::<T>::ZERO,
    };

    fn new(val: usize) -> Fp12<T> {
        Fp12 {
            z0: Fp6::<T>::new(val),
            z1: Fp6::<T>::ZERO,
        }
    }

    /// By Galois Theory, given x: Fp12, the product
    ///     phi = Prod_{i=0}^11 x_i
    /// lands in BN254, and hence the inverse of x is given by
    ///     (Prod_{i=1}^11 x_i) / phi
    /// The 6th Frob map is nontrivial but leaves Fp6 fixed and hence must be the conjugate:
    ///     x_6 = (a + bz)_6 = a - bz = x.conj()
    /// Letting prod_17 = x_1 * x_7, the remaining factors in the numerator can be expresed as:
    ///     [(prod_17) * (prod_17)_2] * (prod_17)_4 * [(prod_17) * (prod_17)_2]_1
    /// By Galois theory, both the following are in Fp2 and are complex conjugates
    ///     prod_odds,  prod_evens
    /// Thus phi = ||prod_odds||^2, and hence the inverse is given by
    ///    prod_odds * prod_evens_except_six * x.conj() / ||prod_odds||^2
    fn inv(self) -> Fp12<T> {
        let prod_17 = (self.frob(1) * self.frob(7)).z0;
        let prod_1379 = prod_17 * prod_17.frob(2);
        let prod_odds = (prod_1379 * prod_17.frob(4)).t0;
        let phi = prod_odds.norm_sq();
        let prod_odds_over_phi = prod_odds * phi.inv();
        let prod_evens_except_six = prod_1379.frob(1);
        let prod_except_six = prod_evens_except_six * prod_odds_over_phi;
        self.conj() * prod_except_six
    }
}

impl<T> Distribution<Fp12<T>> for Standard
where
    T: FieldExt,
    Fp2<T>: Adj,
    Standard: Distribution<T>,
{
    fn sample<R: Rng + ?Sized>(&self, rng: &mut R) -> Fp12<T> {
        let (z0, z1) = rng.gen::<(Fp6<T>, Fp6<T>)>();
        Fp12 { z0, z1 }
    }
}

impl<T> Add for Fp12<T>
where
    T: FieldExt,
    Fp2<T>: Adj,
{
    type Output = Self;

    fn add(self, other: Self) -> Self {
        Fp12 {
            z0: self.z0 + other.z0,
            z1: self.z1 + other.z1,
        }
    }
}

impl<T> Neg for Fp12<T>
where
    T: FieldExt,
    Fp2<T>: Adj,
{
    type Output = Self;

    fn neg(self) -> Self::Output {
        Fp12 {
            z0: -self.z0,
            z1: -self.z1,
        }
    }
}

impl<T> Sub for Fp12<T>
where
    T: FieldExt,
    Fp2<T>: Adj,
{
    type Output = Self;

    fn sub(self, other: Self) -> Self {
        Fp12 {
            z0: self.z0 - other.z0,
            z1: self.z1 - other.z1,
        }
    }
}

impl<T> Mul for Fp12<T>
where
    T: FieldExt,
    Fp2<T>: Adj,
{
    type Output = Self;

    fn mul(self, other: Self) -> Self {
        let h0 = self.z0 * other.z0;
        let h1 = self.z1 * other.z1;
        let h01 = (self.z0 + self.z1) * (other.z0 + other.z1);
        Fp12 {
            z0: h0 + h1.sh(),
            z1: h01 - (h0 + h1),
        }
    }
}

/// This function scalar multiplies an Fp12 by an Fp6
impl<T> Mul<Fp6<T>> for Fp12<T>
where
    T: FieldExt,
    Fp2<T>: Adj,
{
    type Output = Fp12<T>;

    fn mul(self, other: Fp6<T>) -> Self {
        Fp12 {
            z0: other * self.z0,
            z1: other * self.z1,
        }
    }
}

impl<T> Fp12<T>
where
    T: FieldExt,
    Fp2<T>: Adj,
{
    fn conj(self) -> Fp12<T> {
        Fp12 {
            z0: self.z0,
            z1: -self.z1,
        }
    }
}

impl<T> Fp12<T>
where
    T: FieldExt,
    Fp2<T>: Adj,
{
    /// The nth frobenius endomorphism of a p^q field is given by mapping
    ///     x to x^(p^n)
    /// which sends a + bz: Fp12 to
    ///     a^(p^n) + b^(p^n) * z^(p^n)
    /// where the values of z^(p^n) are precomputed in the constant array FROB_Z
    pub fn frob(self, n: usize) -> Fp12<T> {
        let n = n % 12;
        Fp12 {
            z0: self.z0.frob(n),
            z1: self.z1.frob(n) * (Fp2::<T>::FROB_Z[n]),
        }
    }
}

#[allow(clippy::suspicious_arithmetic_impl)]
impl<T> Div for Fp12<T>
where
    T: FieldExt,
    Fp2<T>: Adj,
{
    type Output = Self;

    fn div(self, rhs: Self) -> Self::Output {
        self * rhs.inv()
    }
}

pub trait Stack {
    const SIZE: usize;

    fn to_stack(&self) -> &[U256];

    fn from_stack(stack: &[U256]) -> Self;
}

impl Stack for BN254 {
    const SIZE: usize = 1;

    fn to_stack(&self) -> &[U256] {
        let boxed: Box<[U256]> = Box::new([self.val]);
        Box::leak(boxed)
    }

    fn from_stack(stack: &[U256]) -> BN254 {
        BN254 { val: stack[0] }
    }
}

impl Stack for BN254 {
    fn on_stack(self) -> Vec<U256> {
        vec![self.val]
    }
}

impl Stack for BLS381 {
    const SIZE: usize = 2;

    fn to_stack(&self) -> &[U256] {
        let boxed: Box<[U256]> = Box::new([self.lo(), self.hi()]);
        Box::leak(boxed)
    }

    fn from_stack(stack: &[U256]) -> BLS381 {
        let mut val = [0u64; 8];
        val[..4].copy_from_slice(&stack[0].0);
        val[4..].copy_from_slice(&stack[1].0);
        BLS381 { val: U512(val) }
    }
}

impl<T: FieldExt + Stack> Stack for Fp2<T> {
    const SIZE: usize = 2 * T::SIZE;

    fn to_stack(&self) -> &[U256] {
        let re = self.re.to_stack();
        let im = self.im.to_stack();
        let mut combined: Vec<U256> = Vec::new();
        combined.extend_from_slice(re);
        combined.extend_from_slice(im);
        Box::leak(combined.into_boxed_slice())
    }

    fn from_stack(stack: &[U256]) -> Fp2<T> {
        let field_size = T::SIZE;
        let re = T::from_stack(&stack[0..field_size]);
        let im = T::from_stack(&stack[field_size..2 * field_size]);
        Fp2 { re, im }
    }
}

<<<<<<< HEAD
impl<T> Stack for Fp6<T>
where
    T: FieldExt,
    Fp2<T>: Adj,
    Fp2<T>: Stack,
{
    const SIZE: usize = 3 * Fp2::<T>::SIZE;

    fn to_stack(&self) -> &[U256] {
        let t0 = self.t0.to_stack();
        let t1 = self.t1.to_stack();
        let t2 = self.t2.to_stack();

        let mut combined: Vec<U256> = Vec::new();
        combined.extend_from_slice(t0);
        combined.extend_from_slice(t1);
        combined.extend_from_slice(t2);
        Box::leak(combined.into_boxed_slice())
    }

    fn from_stack(stack: &[U256]) -> Self {
        let field_size = Fp2::<T>::SIZE;
        let t0 = Fp2::<T>::from_stack(&stack[0..field_size]);
        let t1 = Fp2::<T>::from_stack(&stack[field_size..2 * field_size]);
        let t2 = Fp2::<T>::from_stack(&stack[2 * field_size..3 * field_size]);
        Fp6 { t0, t1, t2 }
=======
impl<T> Stack for Fp2<T>
where
    T: FieldExt + Stack,
{
    fn on_stack(self) -> Vec<U256> {
        let mut stack = self.re.on_stack();
        stack.extend(self.im.on_stack());
        stack
    }
}

impl<T> Stack for Fp6<T>
where
    T: FieldExt,
    Fp2<T>: Adj + Stack,
{
    fn on_stack(self) -> Vec<U256> {
        let mut stack = self.t0.on_stack();
        stack.extend(self.t1.on_stack());
        stack.extend(self.t2.on_stack());
        stack
>>>>>>> ae21ef8f
    }
}

impl<T> Stack for Fp12<T>
where
    T: FieldExt,
    Fp2<T>: Adj,
    Fp6<T>: Stack,
{
<<<<<<< HEAD
    const SIZE: usize = 2 * Fp6::<T>::SIZE;

    fn to_stack(&self) -> &[U256] {
        let z0 = self.z0.to_stack();
        let z1 = self.z1.to_stack();

        let mut combined: Vec<U256> = Vec::new();
        combined.extend_from_slice(z0);
        combined.extend_from_slice(z1);
        Box::leak(combined.into_boxed_slice())
    }

    fn from_stack(stack: &[U256]) -> Self {
        let field_size = Fp6::<T>::SIZE;
        let z0 = Fp6::<T>::from_stack(&stack[0..field_size]);
        let z1 = Fp6::<T>::from_stack(&stack[field_size..2 * field_size]);
        Fp12 { z0, z1 }
=======
    fn on_stack(self) -> Vec<U256> {
        let mut stack = self.z0.on_stack();
        stack.extend(self.z1.on_stack());
        stack
>>>>>>> ae21ef8f
    }
}<|MERGE_RESOLUTION|>--- conflicted
+++ resolved
@@ -1,7 +1,4 @@
-<<<<<<< HEAD
-=======
 use std::fmt::Debug;
->>>>>>> ae21ef8f
 use std::ops::{Add, Div, Mul, Neg, Sub};
 
 use ethereum_types::{U256, U512};
@@ -1288,7 +1285,6 @@
     }
 }
 
-<<<<<<< HEAD
 impl<T> Stack for Fp6<T>
 where
     T: FieldExt,
@@ -1315,29 +1311,6 @@
         let t1 = Fp2::<T>::from_stack(&stack[field_size..2 * field_size]);
         let t2 = Fp2::<T>::from_stack(&stack[2 * field_size..3 * field_size]);
         Fp6 { t0, t1, t2 }
-=======
-impl<T> Stack for Fp2<T>
-where
-    T: FieldExt + Stack,
-{
-    fn on_stack(self) -> Vec<U256> {
-        let mut stack = self.re.on_stack();
-        stack.extend(self.im.on_stack());
-        stack
-    }
-}
-
-impl<T> Stack for Fp6<T>
-where
-    T: FieldExt,
-    Fp2<T>: Adj + Stack,
-{
-    fn on_stack(self) -> Vec<U256> {
-        let mut stack = self.t0.on_stack();
-        stack.extend(self.t1.on_stack());
-        stack.extend(self.t2.on_stack());
-        stack
->>>>>>> ae21ef8f
     }
 }
 
@@ -1347,7 +1320,6 @@
     Fp2<T>: Adj,
     Fp6<T>: Stack,
 {
-<<<<<<< HEAD
     const SIZE: usize = 2 * Fp6::<T>::SIZE;
 
     fn to_stack(&self) -> &[U256] {
@@ -1365,11 +1337,5 @@
         let z0 = Fp6::<T>::from_stack(&stack[0..field_size]);
         let z1 = Fp6::<T>::from_stack(&stack[field_size..2 * field_size]);
         Fp12 { z0, z1 }
-=======
-    fn on_stack(self) -> Vec<U256> {
-        let mut stack = self.z0.on_stack();
-        stack.extend(self.z1.on_stack());
-        stack
->>>>>>> ae21ef8f
     }
 }