// Computes the Merkle root of the given trie node.
//
// encode_value is a function which should take as input
// - the position within @SEGMENT_RLP_RAW to write to,
// - the offset of a value within @SEGMENT_TRIE_DATA,
// - a return address, and
// - the current length of @SEGMENT_TRIE_DATA
// It should serialize the value, write it to @SEGMENT_RLP_RAW starting at the
// given position, and return an updated position (the next unused offset) as well
// as an updated length for @SEGMENT_TRIE_DATA.
//
// Given the initial length of the `TrieData` segment, it also updates the length
// for the current trie.
//
// Pre stack: node_ptr, encode_value, cur_len, retdest
// Post stack: hash, new_len
global mpt_hash:
    // stack: node_ptr, encode_value, cur_len, retdest
    %stack (node_ptr, encode_value, cur_len) -> (node_ptr, encode_value, cur_len, mpt_hash_hash_if_rlp)
    %jump(encode_or_hash_node)
mpt_hash_hash_if_rlp:
    // stack: result, result_len, new_len, retdest
    // If result_len < 32, then we have an RLP blob, and we need to hash it.
    DUP2 %lt_const(32) %jumpi(mpt_hash_hash_rlp)
    // Otherwise, we already have a hash, so just return it.
    // stack: result, result_len, new_len, retdest
    %stack (result, result_len, new_len, retdest) -> (retdest, result, new_len)
    JUMP
mpt_hash_hash_rlp:
    // stack: result, result_len, new_len, retdest
    %stack (result, result_len, new_len)
        -> (@SEGMENT_RLP_RAW, result, result_len, mpt_hash_hash_rlp_after_unpacking, result_len, new_len)
    // stack: addr, result, result_len, mpt_hash_hash_rlp_after_unpacking, result_len, new_len
    %jump(mstore_unpacking)
mpt_hash_hash_rlp_after_unpacking:
    // stack: result_addr, result_len, new_len, retdest
    POP PUSH @SEGMENT_RLP_RAW // ctx == virt == 0
    // stack: result_addr, result_len, new_len, retdest
    KECCAK_GENERAL
    // stack: hash, new_len, retdest
    %stack(hash, new_len, retdest) -> (retdest, hash, new_len)
    JUMP

// Given a trie node, return its RLP encoding if it is is less than 32 bytes,
// otherwise return the Keccak256 hash of its RLP encoding.
//
// The result is given as a (value, length) pair, where the length is given
// in bytes.
//
// Pre stack: node_ptr, encode_value, cur_len, retdest
// Post stack: result, result_len, cur_len
global encode_or_hash_node:
    DUP1 %mload_trie_data

    // Check if we're dealing with a concrete node, i.e. not a hash node.
    // stack: node_type, node_ptr, encode_value, cur_len, retdest
    DUP1
    PUSH @MPT_NODE_HASH
    SUB
    %jumpi(encode_or_hash_concrete_node)

    // If we got here, node_type == @MPT_NODE_HASH.
    // Load the hash and return (hash, 32).
    // stack: node_type, node_ptr, encode_value, cur_len, retdest
    POP
    // Update the length of the `TrieData` segment: there are only two 
    // elements in a hash node.
    SWAP2 %add_const(2) SWAP2
    // stack: node_ptr, encode_value, cur_len, retdest
    %increment // Skip over node type prefix
    // stack: hash_ptr, encode_value, cur_len, retdest
    %mload_trie_data
    // stack: hash, encode_value, cur_len, retdest
    %stack (hash, encode_value, cur_len, retdest) -> (retdest, hash, 32, cur_len)
    JUMP
encode_or_hash_concrete_node:
    %stack (node_type, node_ptr, encode_value, cur_len) -> (node_type, node_ptr, encode_value, cur_len, maybe_hash_node)
    %jump(encode_node)
maybe_hash_node:
    // stack: result_addr, result_len, cur_len, retdest
    DUP2 %lt_const(32)
    %jumpi(pack_small_rlp)

    // result_len >= 32, so we hash the result.
    // stack: result_addr, result_len, cur_len, retdest
    KECCAK_GENERAL
    %stack (hash, cur_len, retdest) -> (retdest, hash, 32, cur_len)
    JUMP
pack_small_rlp:
    // stack: result_ptr, result_len, cur_len, retdest
<<<<<<< HEAD
    %stack (result_ptr, result_len)
        -> (0, @SEGMENT_RLP_RAW, result_ptr, result_len,
            after_packed_small_rlp, result_len)
=======
    %stack (result_ptr, result_len, cur_len)
        -> (result_ptr, result_len, after_packed_small_rlp, result_len, cur_len)
>>>>>>> cb19f219
    %jump(mload_packing)
after_packed_small_rlp:
    %stack (result, result_len, cur_len, retdest) -> (retdest, result, result_len, cur_len)
    JUMP

// RLP encode the given trie node, and return an (pointer, length) pair
// indicating where the data lives within @SEGMENT_RLP_RAW.
//
// Pre stack: node_type, node_ptr, encode_value, cur_len, retdest
// Post stack: result_ptr, result_len, cur_len
encode_node:
    // stack: node_type, node_ptr, encode_value, cur_len, retdest
    // Increment node_ptr, so it points to the node payload instead of its type.
    SWAP1 %increment SWAP1
    // stack: node_type, node_payload_ptr, encode_value, cur_len, retdest

    DUP1 %eq_const(@MPT_NODE_EMPTY)     %jumpi(encode_node_empty)
    DUP1 %eq_const(@MPT_NODE_BRANCH)    %jumpi(encode_node_branch)
    DUP1 %eq_const(@MPT_NODE_EXTENSION) %jumpi(encode_node_extension)
    DUP1 %eq_const(@MPT_NODE_LEAF)      %jumpi(encode_node_leaf)

    // If we got here, node_type is either @MPT_NODE_HASH, which should have
    // been handled earlier in encode_or_hash_node, or something invalid.
    PANIC

global encode_node_empty:
    // stack: node_type, node_payload_ptr, encode_value, cur_len, retdest
    %pop3
<<<<<<< HEAD
    %stack (cur_len, retdest) -> (retdest, @ENCODED_EMPTY_NODE_POS, 1, cur_len)
=======
    // stack: cur_len, retdest
    // An empty node is encoded as a single byte, 0x80, which is the RLP encoding of the empty string.
    // TODO: Write this byte just once to RLP memory, then we can always return (0, 1).
    %alloc_rlp_block
    // stack: rlp_start, cur_len, retdest
    PUSH 0x80
    // stack: 0x80, rlp_start, cur_len, retdest
    DUP2
    // stack: rlp_start, 0x80, rlp_start, cur_len, retdest
    %mstore_rlp
    %stack (rlp_start, cur_len, retdest) -> (retdest, rlp_start, 1, cur_len)
>>>>>>> cb19f219
    JUMP

global encode_node_branch:
    // stack: node_type, node_payload_ptr, encode_value, cur_len, retdest
    POP

    // `TrieData` stores the node type, 16 children pointers, and a value pointer.
    SWAP2 %add_const(18) SWAP2
    // stack: node_payload_ptr, encode_value, cur_len, retdest

    // Allocate a block of RLP memory
    %alloc_rlp_block DUP1
    // stack: rlp_pos, rlp_start, node_payload_ptr, encode_value, cur_len retdest

    // Call encode_or_hash_node on each child 
    %encode_child(0)  %encode_child(1)  %encode_child(2)  %encode_child(3)
    %encode_child(4)  %encode_child(5)  %encode_child(6)  %encode_child(7)
    %encode_child(8)  %encode_child(9)  %encode_child(10) %encode_child(11)
    %encode_child(12) %encode_child(13) %encode_child(14) %encode_child(15)

    // stack: rlp_pos', rlp_start, node_payload_ptr, encode_value, cur_len, retdest

    %stack (rlp_pos, rlp_start, node_payload_ptr)
        -> (node_payload_ptr, rlp_pos, rlp_start)
    %add_const(16)
    // stack: value_ptr_ptr, rlp_pos', rlp_start, encode_value, cur_len, retdest
    %mload_trie_data
    // stack: value_ptr, rlp_pos', rlp_start, encode_value, cur_len, retdest
    DUP1 %jumpi(encode_node_branch_with_value)

    // No value; append the empty string (0x80).
    // stack: value_ptr, rlp_pos', rlp_start, encode_value, cur_len, retdest
    %stack (value_ptr, rlp_pos, rlp_start, encode_value) -> (rlp_pos, 0x80, rlp_pos, rlp_start)
    %mstore_rlp
    // stack: rlp_pos', rlp_start, cur_len, retdest
    %increment
    // stack: rlp_pos'', rlp_start, cur_len, retdest
    %jump(encode_node_branch_prepend_prefix)
encode_node_branch_with_value:
    // stack: value_ptr, rlp_pos', rlp_start, encode_value, cur_len, retdest
    %stack (value_ptr, rlp_pos, rlp_start, encode_value, cur_len)
        -> (encode_value, rlp_pos, value_ptr, cur_len, encode_node_branch_after_value, rlp_start)
    JUMP // call encode_value
encode_node_branch_after_value:
    // stack: rlp_pos'', cur_len, rlp_start, retdest
    %stack(rlp_pos, cur_len, rlp_start, retdest) -> (rlp_pos, rlp_start, cur_len, retdest)
encode_node_branch_prepend_prefix:
    // stack: rlp_pos'', rlp_start, cur_len, retdest
    %prepend_rlp_list_prefix
    // stack: rlp_prefix_start, rlp_len, cur_len, retdest
    %stack (rlp_prefix_start, rlp_len, cur_len, retdest)
        -> (retdest, rlp_prefix_start, rlp_len, cur_len)
    JUMP


// Part of the encode_node_branch function. Encodes the i'th child.
%macro encode_child(i)
    // stack: rlp_pos, rlp_start, node_payload_ptr, encode_value, cur_len, retdest
    PUSH %%after_encode
    DUP6 DUP6 DUP6
    // stack: node_payload_ptr, encode_value, cur_len, %%after_encode, rlp_pos, rlp_start, node_payload_ptr, encode_value, cur_len, retdest
    %add_const($i) %mload_trie_data
    // stack: child_i_ptr, encode_value, cur_len, %%after_encode, rlp_pos, rlp_start, node_payload_ptr, encode_value, cur_len, retdest
    %stack 
        (child_i_ptr, encode_value, cur_len, after_encode, rlp_pos, rlp_start, node_payload_ptr, encode_value, cur_len, retdest) ->
        (child_i_ptr, encode_value, cur_len, after_encode, rlp_pos, rlp_start, node_payload_ptr, encode_value, retdest)
    %jump(encode_or_hash_node)
%%after_encode:
    // stack: result, result_len, cur_len, rlp_pos, rlp_start, node_payload_ptr, encode_value, retdest
    // If result_len != 32, result is raw RLP, with an appropriate RLP prefix already.
    SWAP1 DUP1 %sub_const(32) %jumpi(%%unpack)
    // Otherwise, result is a hash, and we need to add the prefix 0x80 + 32 = 160.
    // stack: result_len, result, cur_len, rlp_pos, rlp_start, node_payload_ptr, encode_value, retdest
    PUSH 160
    DUP5 // rlp_pos
    %mstore_rlp
    SWAP3 %increment SWAP3 // rlp_pos += 1
%%unpack:
    %stack (result_len, result, cur_len, rlp_pos, rlp_start, node_payload_ptr, encode_value, retdest)
        -> (rlp_pos, result, result_len, %%after_unpacking,
<<<<<<< HEAD
            rlp_start, node_payload_ptr, encode_value, cur_len, retdest)
    %jump(mstore_unpacking_rlp)
=======
            rlp_start, base_offset, node_payload_ptr, encode_value, cur_len, retdest)
    %jump(mstore_unpacking)
>>>>>>> cb19f219
%%after_unpacking:
    // stack: rlp_pos', rlp_start, node_payload_ptr, encode_value, cur_len, retdest
%endmacro

global encode_node_extension:
    // stack: node_type, node_payload_ptr, encode_value, cur_len, retdest
    SWAP3 %add_const(4) SWAP3
    %stack (node_type, node_payload_ptr, encode_value, cur_len)
        -> (node_payload_ptr, encode_value, cur_len, encode_node_extension_after_encode_child, node_payload_ptr)
    %add_const(2) %mload_trie_data
    // stack: child_ptr, encode_value, cur_len, encode_node_extension_after_encode_child, node_payload_ptr, retdest
    %jump(encode_or_hash_node)
encode_node_extension_after_encode_child:
    // stack: result, result_len, cur_len, node_payload_ptr, retdest
    %stack (result, result_len, cur_len, node_payload_ptr) -> (result, result_len, node_payload_ptr, cur_len)
    %alloc_rlp_block
    // stack: rlp_start, result, result_len, node_payload_ptr, cur_len, retdest
    PUSH encode_node_extension_after_hex_prefix // retdest
    PUSH 0 // terminated
    // stack: terminated, encode_node_extension_after_hex_prefix, rlp_start, result, result_len, node_payload_ptr, cur_len, retdest
    DUP6 %increment %mload_trie_data // Load the packed_nibbles field, which is at index 1.
    // stack: packed_nibbles, terminated, encode_node_extension_after_hex_prefix, rlp_start, result, result_len, node_payload_ptr, cur_len, retdest
    DUP7 %mload_trie_data // Load the num_nibbles field, which is at index 0.
    // stack: num_nibbles, packed_nibbles, terminated, encode_node_extension_after_hex_prefix, rlp_start, result, result_len, node_payload_ptr, cur_len, retdest
    DUP5
    // stack: rlp_start, num_nibbles, packed_nibbles, terminated, encode_node_extension_after_hex_prefix, rlp_start, result, result_len, node_payload_ptr, cur_len, retdest
    %jump(hex_prefix_rlp)
encode_node_extension_after_hex_prefix:
    // stack: rlp_pos, rlp_start, result, result_len, node_payload_ptr, cur_len, retdest
    // If result_len != 32, result is raw RLP, with an appropriate RLP prefix already.
    DUP4 %sub_const(32) %jumpi(encode_node_extension_unpack)
    // Otherwise, result is a hash, and we need to add the prefix 0x80 + 32 = 160.
    PUSH 160
    DUP2 // rlp_pos
    %mstore_rlp
    %increment // rlp_pos += 1
encode_node_extension_unpack:
    %stack (rlp_pos, rlp_start, result, result_len, node_payload_ptr, cur_len)
        -> (rlp_pos, result, result_len, encode_node_extension_after_unpacking, rlp_start, cur_len)
    %jump(mstore_unpacking)
encode_node_extension_after_unpacking:
    // stack: rlp_pos, rlp_start, cur_len, retdest
    %prepend_rlp_list_prefix
    %stack (rlp_prefix_start_pos, rlp_len, cur_len, retdest)
        -> (retdest, rlp_prefix_start_pos, rlp_len, cur_len)
    JUMP

global encode_node_leaf:
    // stack: node_type, node_payload_ptr, encode_value, cur_len, retdest
    // `TrieData` holds the node type, the number of nibbles, the nibbles,
    // the pointer to the value and the value.
    // First, we add 4 for the node type, the number of nibbles, the nibbles
    // and the pointer to the value.
    SWAP3 %add_const(4) SWAP3
    POP
    // stack: node_payload_ptr, encode_value, cur_len, retdest
    %alloc_rlp_block
    PUSH encode_node_leaf_after_hex_prefix // retdest
    PUSH 1 // terminated
    // stack: terminated, encode_node_leaf_after_hex_prefix, rlp_start, node_payload_ptr, encode_value, cur_len, retdest
    DUP4 %increment %mload_trie_data // Load the packed_nibbles field, which is at index 1.
    // stack: packed_nibbles, terminated, encode_node_leaf_after_hex_prefix, rlp_start, node_payload_ptr, encode_value, cur_len, retdest
    DUP5 %mload_trie_data // Load the num_nibbles field, which is at index 0.
    // stack: num_nibbles, packed_nibbles, terminated, encode_node_leaf_after_hex_prefix, rlp_start, node_payload_ptr, encode_value, cur_len, retdest
    DUP5
    // stack: rlp_start, num_nibbles, packed_nibbles, terminated, encode_node_leaf_after_hex_prefix, rlp_start, node_payload_ptr, encode_value, cur_len, retdest
    %jump(hex_prefix_rlp)
encode_node_leaf_after_hex_prefix:
    // stack: rlp_pos, rlp_start, node_payload_ptr, encode_value, cur_len, retdest
    SWAP2
    %add_const(2) // The value pointer starts at index 3, after num_nibbles and packed_nibbles.
    // stack: value_ptr_ptr, rlp_start, rlp_pos, encode_value, cur_len, retdest
    %mload_trie_data
    // stack: value_ptr, rlp_start, rlp_pos, encode_value, cur_len, retdest
    %stack (value_ptr, rlp_start, rlp_pos, encode_value, cur_len, retdest)
        -> (encode_value, rlp_pos, value_ptr, cur_len, encode_node_leaf_after_encode_value, rlp_start, retdest)
    JUMP
encode_node_leaf_after_encode_value:
    // stack: rlp_end_pos, cur_len, rlp_start, retdest
    %stack(rlp_end_pos, cur_len, rlp_start, retdest) -> (rlp_end_pos, rlp_start, cur_len, retdest)
    %prepend_rlp_list_prefix
    %stack (rlp_prefix_start_pos, rlp_len, cur_len, retdest)
        -> (retdest, rlp_prefix_start_pos, rlp_len, cur_len)
    JUMP<|MERGE_RESOLUTION|>--- conflicted
+++ resolved
@@ -88,14 +88,8 @@
     JUMP
 pack_small_rlp:
     // stack: result_ptr, result_len, cur_len, retdest
-<<<<<<< HEAD
-    %stack (result_ptr, result_len)
-        -> (0, @SEGMENT_RLP_RAW, result_ptr, result_len,
-            after_packed_small_rlp, result_len)
-=======
     %stack (result_ptr, result_len, cur_len)
         -> (result_ptr, result_len, after_packed_small_rlp, result_len, cur_len)
->>>>>>> cb19f219
     %jump(mload_packing)
 after_packed_small_rlp:
     %stack (result, result_len, cur_len, retdest) -> (retdest, result, result_len, cur_len)
@@ -124,21 +118,7 @@
 global encode_node_empty:
     // stack: node_type, node_payload_ptr, encode_value, cur_len, retdest
     %pop3
-<<<<<<< HEAD
     %stack (cur_len, retdest) -> (retdest, @ENCODED_EMPTY_NODE_POS, 1, cur_len)
-=======
-    // stack: cur_len, retdest
-    // An empty node is encoded as a single byte, 0x80, which is the RLP encoding of the empty string.
-    // TODO: Write this byte just once to RLP memory, then we can always return (0, 1).
-    %alloc_rlp_block
-    // stack: rlp_start, cur_len, retdest
-    PUSH 0x80
-    // stack: 0x80, rlp_start, cur_len, retdest
-    DUP2
-    // stack: rlp_start, 0x80, rlp_start, cur_len, retdest
-    %mstore_rlp
-    %stack (rlp_start, cur_len, retdest) -> (retdest, rlp_start, 1, cur_len)
->>>>>>> cb19f219
     JUMP
 
 global encode_node_branch:
@@ -219,13 +199,8 @@
 %%unpack:
     %stack (result_len, result, cur_len, rlp_pos, rlp_start, node_payload_ptr, encode_value, retdest)
         -> (rlp_pos, result, result_len, %%after_unpacking,
-<<<<<<< HEAD
             rlp_start, node_payload_ptr, encode_value, cur_len, retdest)
-    %jump(mstore_unpacking_rlp)
-=======
-            rlp_start, base_offset, node_payload_ptr, encode_value, cur_len, retdest)
     %jump(mstore_unpacking)
->>>>>>> cb19f219
 %%after_unpacking:
     // stack: rlp_pos', rlp_start, node_payload_ptr, encode_value, cur_len, retdest
 %endmacro
